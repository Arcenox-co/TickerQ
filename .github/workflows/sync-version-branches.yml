name: Sync Version Branches

on:
  push:
    branches:
      - main
      - net8  # Allows manual pushes to net8 to be visible, but sync logic only runs from main
  workflow_dispatch:
    inputs:
      target_branches:
        description: 'Comma-separated list of target branches (default: net8)'
        required: false
        default: 'net8'
        type: string
      dry_run:
        description: 'Run without making changes'
        required: false
        default: false
        type: boolean

jobs:
  sync-branches:
    runs-on: ubuntu-latest

    permissions:
      contents: write      # Required to push commits to the repository
      pull-requests: write # Required to create pull requests
      issues: write        # Required to create and manage labels

    # Only run sync logic when triggered from main branch (prevents infinite loops)
    if: github.ref == 'refs/heads/main'

    strategy:
      matrix:
        target_branch: ${{ fromJSON(vars.TARGET_BRANCHES || '["net8"]') }}
      fail-fast: false

    steps:
      - name: Check PAT_TOKEN exists
        run: |
          if [ -z "${{ secrets.PAT_TOKEN }}" ]; then
            echo "❌ ERROR: PAT_TOKEN secret is not configured!"
            echo "Please add a Personal Access Token with 'repo' scope to repository secrets."
            echo "Go to: Settings → Secrets and variables → Actions → New repository secret"
            echo "Name: PAT_TOKEN"
            echo "Value: Your GitHub Personal Access Token"
            exit 1
          fi
          echo "✅ PAT_TOKEN is configured"

      - name: Checkout repository
        uses: actions/checkout@v4
        with:
          fetch-depth: 0
          token: ${{ secrets.PAT_TOKEN }}
          persist-credentials: true

      - name: Setup Git
        run: |
          git config --global user.name "github-actions[bot]"
          git config --global user.email "github-actions[bot]@users.noreply.github.com"
          
          # Configure git to use the PAT for authentication
          git config --global url."https://${{ secrets.PAT_TOKEN }}@github.com/".insteadOf "https://github.com/"

      - name: Extract target branches from input
        if: github.event_name == 'workflow_dispatch'
        run: |
          if [ -n "${{ github.event.inputs.target_branches }}" ]; then
            echo "TARGET_BRANCHES=[$(echo '${{ github.event.inputs.target_branches }}' | sed 's/,/","/g' | sed 's/^/"/;s/$/"/')]" >> $GITHUB_ENV
          fi

      - name: Check if merge is needed
        id: check_merge
        run: |
          echo "🔍 Checking if merge is needed for ${{ matrix.target_branch }}"

          # Check if target branch exists
          if ! git ls-remote --heads origin ${{ matrix.target_branch }} | grep -q ${{ matrix.target_branch }}; then
            echo "branch_exists=false" >> $GITHUB_OUTPUT
            echo "❌ Target branch ${{ matrix.target_branch }} does not exist"
            exit 0
          fi

          # Check if main has new commits
          git checkout main
          git checkout ${{ matrix.target_branch }}

          if git merge-base --is-ancestor main ${{ matrix.target_branch }}; then
            echo "needs_merge=false" >> $GITHUB_OUTPUT
            echo "ℹ️  No new commits to merge"
          else
            echo "needs_merge=true" >> $GITHUB_OUTPUT
            echo "✅ New commits found, merge needed"
          fi

      - name: Create sync branch and apply changes
        if: steps.check_merge.outputs.needs_merge == 'true'
        run: |
          echo "🔄 Creating sync branch from ${{ matrix.target_branch }}"

          # Create a new branch for the PR
          sync_branch="sync-main-to-${{ matrix.target_branch }}-$(date +%Y%m%d-%H%M%S)"
          git checkout -b "$sync_branch" ${{ matrix.target_branch }}

<<<<<<< HEAD
          # Get the commits that need to be applied
          commits_to_apply=$(git log "${{ matrix.target_branch }}..main" --oneline --no-merges | cut -d' ' -f1 | tac)

          if [ -n "$commits_to_apply" ]; then
            echo "📋 Applying commits: $commits_to_apply"

            # Cherry-pick each commit individually to avoid merge conflicts
            for commit in $commits_to_apply; do
              echo "🍒 Cherry-picking $commit..."
              if git cherry-pick --no-commit "$commit"; then
                echo "✅ Cherry-pick successful for $commit"
              else
                echo "⚠️  Cherry-pick failed for $commit, skipping..."
                git cherry-pick --abort || true
                git reset --hard HEAD
              fi
            done

            # Reset .csproj files to target branch versions
            echo "📝 Resetting .csproj files to ${{ matrix.target_branch }} versions..."
            find . -name "*.csproj" -type f -exec git checkout ${{ matrix.target_branch }} -- {} \;

            # Update version and target framework in Directory.Build.props
            dotnet_version=$(echo "${{ matrix.target_branch }}" | sed 's/[^0-9]*//g')
            echo "dotnet_version=$dotnet_version" >> $GITHUB_ENV
            if [ -f "src/Directory.Build.props" ]; then
              echo "🔄 Updating version and target framework to .NET $dotnet_version..."
              # Update version number (9.0.x → 8.0.x)
              sed -i "s/<Version>9\.0\./<Version>$dotnet_version.0./g" src/Directory.Build.props
              # Update target framework (net9.0 → net8.0)
              sed -i "s/<TargetFramework>net9\.0</<TargetFramework>net$dotnet_version.0</g" src/Directory.Build.props
            fi

            # Stage all changes
            git add -A

            # Check if there are changes to commit
            if git diff --cached --quiet; then
              echo "ℹ️  No changes to commit after processing"
              git checkout main
              git branch -D "$sync_branch"
              exit 0
            fi

            # Commit the changes
            git commit -m "Sync changes from main to ${{ matrix.target_branch }} - Applied recent commits, updated versions & framework, preserved .csproj files"

            echo "📤 Attempting to push sync branch: $sync_branch"
            
            # Try to push to origin, if it fails try to push to a fork
            if git push origin "$sync_branch" 2>/dev/null; then
              echo "✅ Pushed to origin successfully"
              PUSH_REPO="${{ github.repository }}"
            else
              echo "⚠️ Cannot push to origin, trying fork approach..."
              
              # Check if we have a fork configured
              FORK_OWNER="${{ vars.FORK_OWNER || 'arcenox' }}"
              FORK_URL="https://${{ secrets.PAT_TOKEN }}@github.com/${FORK_OWNER}/TickerQ.git"
              
              # Add fork as remote if not exists
              git remote add fork "$FORK_URL" 2>/dev/null || git remote set-url fork "$FORK_URL"
              
              # Push to fork
              if git push fork "$sync_branch"; then
                echo "✅ Pushed to fork: ${FORK_OWNER}/TickerQ"
                PUSH_REPO="${FORK_OWNER}/TickerQ"
              else
                echo "❌ Failed to push to both origin and fork"
                exit 1
              fi
            fi

            # Store branch name and repo for PR creation
            echo "sync_branch=$sync_branch" >> $GITHUB_ENV
            echo "push_repo=$PUSH_REPO" >> $GITHUB_ENV
          else
            echo "ℹ️  No commits to apply"
            git checkout main
            exit 0
          fi

      - name: Ensure labels exist
        if: steps.check_merge.outputs.needs_merge == 'true'
        run: |
          # Create labels if they don't exist (ignore errors if they already exist)
          gh label create "automated" --description "Automated PR" --color "0E8A16" 2>/dev/null || true
          gh label create "sync" --description "Branch synchronization" --color "1D76DB" 2>/dev/null || true
          gh label create "${{ matrix.target_branch }}" --description "Target: ${{ matrix.target_branch }} branch" --color "FEF2C0" 2>/dev/null || true
        env:
          GITHUB_TOKEN: ${{ secrets.PAT_TOKEN }}

      - name: Create Pull Request
        if: steps.check_merge.outputs.needs_merge == 'true' && env.sync_branch != ''
        run: |
=======
          # Get ALL commits that need to be applied (including merge commits)
          # First, get the merge base to ensure we have the correct starting point
          merge_base=$(git merge-base ${{ matrix.target_branch }} main)
          echo "📍 Merge base: $merge_base"
          
          # Get all commits in main that are not in target branch (including merges)
          # Store commits in a temp file to avoid subshell issues
          git log "$merge_base..main" --format="%H" --reverse > /tmp/commits_to_apply.txt
          
          # Also get commits using the simpler range (as fallback)
          if [ ! -s /tmp/commits_to_apply.txt ]; then
            git log "${{ matrix.target_branch }}..main" --format="%H" --reverse > /tmp/commits_to_apply.txt
          fi

          if [ -s /tmp/commits_to_apply.txt ]; then
            echo "📋 Found commits to apply:"
            while read commit; do
              commit_msg=$(git log -1 --format="%s" "$commit")
              echo "  - $commit: $commit_msg"
            done < /tmp/commits_to_apply.txt
            
            # Track failed commits for reporting
            failed_commits_file="/tmp/failed_commits.txt"
            touch "$failed_commits_file"
            successful_count=0
            failed_count=0
            
            # Cherry-pick each commit individually to avoid merge conflicts
            while read commit; do
              commit_msg=$(git log -1 --format="%s" "$commit")
              echo "🍒 Cherry-picking $commit: $commit_msg"
              
              # Try cherry-pick with conflict resolution
              if git cherry-pick --no-commit "$commit" 2>&1; then
                echo "✅ Cherry-pick successful for $commit"
                successful_count=$((successful_count + 1))
              else
                # Check if it's already applied (empty commit)
                if git status --porcelain | grep -q "^UU"; then
                  # Has conflicts
                  echo "⚠️  Conflicts detected for $commit, will include via merge"
                  git cherry-pick --abort || true
                  echo "$commit" >> "$failed_commits_file"
                  failed_count=$((failed_count + 1))
                elif git diff --cached --quiet && git diff --quiet; then
                  # Empty commit, already applied
                  echo "ℹ️  Commit $commit already applied (empty), skipping..."
                  git cherry-pick --abort || true
                else
                  # Other error, try to continue
                  echo "⚠️  Cherry-pick had issues for $commit, attempting to continue..."
                  git add -A || true
                  if git cherry-pick --continue 2>&1; then
                    echo "✅ Resolved and applied $commit"
                    successful_count=$((successful_count + 1))
                  else
                    echo "❌ Could not resolve $commit, will include in merge"
                    git cherry-pick --abort || true
                    echo "$commit" >> "$failed_commits_file"
                    failed_count=$((failed_count + 1))
                  fi
                fi
              fi
            done < /tmp/commits_to_apply.txt
            
            # If we have failed commits OR want to ensure all changes are included, do a merge
            # This ensures ALL changes from main are included, even if cherry-pick missed some
            echo "🔄 Ensuring all changes from main are included..."
            
            # First, check what files differ between our current state and main
            git add -A
            current_diff=$(git diff --cached --name-only)
            
            # Now merge main to get ALL changes (this is a safety net)
            if git merge --no-commit --no-ff main -m "Merge main to include all missing commits" 2>&1; then
              echo "✅ Merge successful, all commits from main are now included"
            else
              # Merge has conflicts, resolve by keeping target branch files where specified
              echo "⚠️  Merge has conflicts, will resolve by keeping target branch files where needed"
              # Conflicts will be resolved in the file reset section below
            fi
            
            echo "📊 Summary: $successful_count successful cherry-picks, $failed_count failed (included via merge)"
          else
            # Even if no commits found via log, check if there are file differences
            echo "ℹ️  No commits found via log, checking for file differences..."
            
            # Check if there are any differences between branches
            if git diff --quiet ${{ matrix.target_branch }} main; then
              echo "✅ No differences found, branches are in sync"
              git checkout main
              git branch -D "$sync_branch" 2>/dev/null || true
              exit 0
            else
              echo "⚠️  Found file differences despite no commits in log"
              echo "This might indicate missing changes. Attempting merge to include them..."
              
              # Try a merge to catch any missing changes
              if git merge --no-commit --no-ff main -m "Merge main to include missing changes" 2>&1; then
                echo "✅ Merge successful, missing changes included"
              else
                echo "⚠️  Merge has conflicts, will resolve"
              fi
            fi
          fi
          
          # Reset files that should stay as they are in the target branch
          # (This runs for both the if and else branches above)
          echo "📝 Processing configuration files..."
          
          # Reset all .csproj files
          find . -name "*.csproj" -type f -exec git checkout ${{ matrix.target_branch }} -- {} \;
          
          # Get Directory.Build.props from main and update it for net8
          if [ -f "src/Directory.Build.props" ]; then
            echo "📝 Getting Directory.Build.props from main and updating for ${{ matrix.target_branch }}..."
            
            # Explicitly get the file from main branch
            git checkout main -- src/Directory.Build.props
            
            # Get the target .NET version
            dotnet_version=$(echo "${{ matrix.target_branch }}" | sed 's/[^0-9]*//g')
            
            # Show current state from main
            echo "Directory.Build.props from main (before update):"
            grep -E "<Version>|<TargetFramework>" src/Directory.Build.props
            
            # Update version (9.x.x → 8.x.x) keeping the same minor/patch/suffix
            current_version=$(grep -oP '<Version>\K[^<]+' src/Directory.Build.props)
            new_version=$(echo "$current_version" | sed "s/^9\./$dotnet_version./")
            sed -i "s|<Version>$current_version</Version>|<Version>$new_version</Version>|g" src/Directory.Build.props
            
            # Update target framework (net9.0 → net8.0)
            sed -i "s|<TargetFramework>net9\.0</TargetFramework>|<TargetFramework>net$dotnet_version.0</TargetFramework>|g" src/Directory.Build.props
            
            echo "Directory.Build.props after update:"
            grep -E "<Version>|<TargetFramework>" src/Directory.Build.props
          fi
          
          # Reset workflow files to avoid including workflow changes in the PR
          echo "📝 Resetting workflow files to ${{ matrix.target_branch }} version..."
          if [ -d ".github/workflows" ]; then
            git checkout ${{ matrix.target_branch }} -- .github/workflows/ || true
          fi

          
          # Stage all changes
          git add -A
          
          # Show what files have changes
          echo "📋 Files with changes after cherry-pick and reset:"
          git diff --cached --name-status
          
          # Show actual changes
          echo "📝 Actual changes to be committed:"
          git diff --cached --stat

          # Check if there are changes to commit
          if git diff --cached --quiet; then
            echo "ℹ️  No changes to commit after processing"
            echo "This means all changes from main are already in ${{ matrix.target_branch }}"
            echo "or only affected .csproj/Directory.Build.props files which we reset."
            git checkout main
            git branch -D "$sync_branch"
            exit 0
          fi

          # Commit the changes
          git commit -m "Sync changes from main to ${{ matrix.target_branch }} - Applied recent commits, updated versions & framework, preserved .csproj files"

          echo "📤 Attempting to push sync branch: $sync_branch"
          
          # Try to push to origin, if it fails try to push to a fork
          if git push origin "$sync_branch" 2>/dev/null; then
            echo "✅ Pushed to origin successfully"
            PUSH_REPO="${{ github.repository }}"
          else
            echo "⚠️ Cannot push to origin, trying fork approach..."
            
            # Check if we have a fork configured
            FORK_OWNER="${{ vars.FORK_OWNER || 'arcenox' }}"
            FORK_URL="https://${{ secrets.PAT_TOKEN }}@github.com/${FORK_OWNER}/TickerQ.git"
            
            # Add fork as remote if not exists
            git remote add fork "$FORK_URL" 2>/dev/null || git remote set-url fork "$FORK_URL"
            
            # Push to fork
            if git push fork "$sync_branch"; then
              echo "✅ Pushed to fork: ${FORK_OWNER}/TickerQ"
              PUSH_REPO="${FORK_OWNER}/TickerQ"
            else
              echo "❌ Failed to push to both origin and fork"
              exit 1
            fi
          fi

          # Store branch name and repo for PR creation
          echo "sync_branch=$sync_branch" >> $GITHUB_ENV
          echo "push_repo=$PUSH_REPO" >> $GITHUB_ENV

      - name: Ensure labels exist
        if: steps.check_merge.outputs.needs_merge == 'true'
        run: |
          # Create labels if they don't exist (ignore errors if they already exist)
          gh label create "automated" --description "Automated PR" --color "0E8A16" 2>/dev/null || true
          gh label create "sync" --description "Branch synchronization" --color "1D76DB" 2>/dev/null || true
          gh label create "${{ matrix.target_branch }}" --description "Target: ${{ matrix.target_branch }} branch" --color "FEF2C0" 2>/dev/null || true
        env:
          GITHUB_TOKEN: ${{ secrets.PAT_TOKEN }}

      - name: Create Pull Request
        if: steps.check_merge.outputs.needs_merge == 'true' && env.sync_branch != ''
        run: |
>>>>>>> 1d1af6c4
          # Create PR using GitHub CLI (gh)
          PR_BODY=$(cat << 'EOF'
          ## 🤖 Automated Branch Sync

          This PR syncs recent changes from `main` branch to `${{ matrix.target_branch }}`.

          ### Changes Applied:
          - ✅ Applied recent commits from main
          - ✅ Updated version numbers (9.0.x → 8.0.x for net8 branch)
          - ✅ Updated target framework (net9.0 → net8.0 for net8 branch)
          - ✅ Preserved .csproj files from ${{ matrix.target_branch }} branch

          ### Review Notes:
          - All .csproj files maintain ${{ matrix.target_branch }} configurations
          - Directory.Build.props has been updated for ${{ matrix.target_branch }} compatibility
          - Ready for testing on ${{ matrix.target_branch }} environment

          ---
          _Created automatically by branch sync workflow_
          EOF
          )

          # Create PR (from fork if necessary)
          if [ "${{ env.push_repo }}" = "${{ github.repository }}" ]; then
            # Creating PR from same repo
            gh pr create \
              --base "${{ matrix.target_branch }}" \
              --head "${{ env.sync_branch }}" \
              --title "🔄 Sync main branch changes to ${{ matrix.target_branch }}" \
              --body "$PR_BODY" \
              2>&1 | tee pr_output.txt
          else
            # Creating PR from fork
            FORK_OWNER=$(echo "${{ env.push_repo }}" | cut -d'/' -f1)
            gh pr create \
              --base "${{ matrix.target_branch }}" \
              --head "${FORK_OWNER}:${{ env.sync_branch }}" \
              --repo "${{ github.repository }}" \
              --title "🔄 Sync main branch changes to ${{ matrix.target_branch }}" \
              --body "$PR_BODY" \
              2>&1 | tee pr_output.txt
          fi
          
          # Extract PR number if created
          PR_NUMBER=$(grep -oP '(?<=pull/)\d+' pr_output.txt || echo "")
          
          if [ -n "$PR_NUMBER" ]; then
            echo "✅ Created PR #$PR_NUMBER"
            
            # Try to add labels if they exist (ignore errors)
            gh pr edit "$PR_NUMBER" --add-label "automated" 2>/dev/null || true
            gh pr edit "$PR_NUMBER" --add-label "sync" 2>/dev/null || true
            gh pr edit "$PR_NUMBER" --add-label "${{ matrix.target_branch }}" 2>/dev/null || true
            
            echo "📋 PR URL: https://github.com/${{ github.repository }}/pull/$PR_NUMBER"
          else
            echo "⚠️ PR might already exist or creation failed. Check if a PR already exists for branch: ${{ env.sync_branch }}"
          fi
        env:
          GITHUB_TOKEN: ${{ secrets.PAT_TOKEN }}

      - name: Skip notification
        if: steps.check_merge.outputs.needs_merge == 'false'
        run: echo "ℹ️  No merge needed for ${{ matrix.target_branch }}"

  net8-push-notification:
    runs-on: ubuntu-latest
    if: github.ref == 'refs/heads/net8' && github.actor == 'github-actions[bot]'

    steps:
      - name: Notify about bot push to net8
        run: |
          echo "## 🤖 Bot Push to net8 Detected" >> $GITHUB_STEP_SUMMARY
          echo "" >> $GITHUB_STEP_SUMMARY
          echo "This push to net8 branch was made by github-actions[bot] as part of the automated sync from main." >> $GITHUB_STEP_SUMMARY
          echo "" >> $GITHUB_STEP_SUMMARY
          echo "### What happened:" >> $GITHUB_STEP_SUMMARY
          echo "- Changes from main were merged into net8" >> $GITHUB_STEP_SUMMARY
          echo "- Version numbers updated (9.0.x → 8.0.x)" >> $GITHUB_STEP_SUMMARY
          echo "- TargetFramework updated (net9.0 → net8.0)" >> $GITHUB_STEP_SUMMARY
          echo "- .csproj files preserved from net8 branch" >> $GITHUB_STEP_SUMMARY

  summary:
    needs: sync-branches
    runs-on: ubuntu-latest
    if: always() && github.ref == 'refs/heads/main'

    steps:
      - name: Generate summary
        run: |
          echo "## Branch Sync Summary" >> $GITHUB_STEP_SUMMARY
          echo "" >> $GITHUB_STEP_SUMMARY

          if [ "${{ needs.sync-branches.result }}" = "success" ]; then
            echo "✅ All branch sync PRs created successfully" >> $GITHUB_STEP_SUMMARY
          else
            echo "❌ Some branch syncs failed" >> $GITHUB_STEP_SUMMARY
          fi

          echo "" >> $GITHUB_STEP_SUMMARY
          echo "### Next Steps:" >> $GITHUB_STEP_SUMMARY
          echo "- Review and merge the created PRs" >> $GITHUB_STEP_SUMMARY
          echo "- Test changes on target branches" >> $GITHUB_STEP_SUMMARY
          echo "- Target branches: net8 (and any others in TARGET_BRANCHES variable)" >> $GITHUB_STEP_SUMMARY<|MERGE_RESOLUTION|>--- conflicted
+++ resolved
@@ -103,103 +103,6 @@
           sync_branch="sync-main-to-${{ matrix.target_branch }}-$(date +%Y%m%d-%H%M%S)"
           git checkout -b "$sync_branch" ${{ matrix.target_branch }}
 
-<<<<<<< HEAD
-          # Get the commits that need to be applied
-          commits_to_apply=$(git log "${{ matrix.target_branch }}..main" --oneline --no-merges | cut -d' ' -f1 | tac)
-
-          if [ -n "$commits_to_apply" ]; then
-            echo "📋 Applying commits: $commits_to_apply"
-
-            # Cherry-pick each commit individually to avoid merge conflicts
-            for commit in $commits_to_apply; do
-              echo "🍒 Cherry-picking $commit..."
-              if git cherry-pick --no-commit "$commit"; then
-                echo "✅ Cherry-pick successful for $commit"
-              else
-                echo "⚠️  Cherry-pick failed for $commit, skipping..."
-                git cherry-pick --abort || true
-                git reset --hard HEAD
-              fi
-            done
-
-            # Reset .csproj files to target branch versions
-            echo "📝 Resetting .csproj files to ${{ matrix.target_branch }} versions..."
-            find . -name "*.csproj" -type f -exec git checkout ${{ matrix.target_branch }} -- {} \;
-
-            # Update version and target framework in Directory.Build.props
-            dotnet_version=$(echo "${{ matrix.target_branch }}" | sed 's/[^0-9]*//g')
-            echo "dotnet_version=$dotnet_version" >> $GITHUB_ENV
-            if [ -f "src/Directory.Build.props" ]; then
-              echo "🔄 Updating version and target framework to .NET $dotnet_version..."
-              # Update version number (9.0.x → 8.0.x)
-              sed -i "s/<Version>9\.0\./<Version>$dotnet_version.0./g" src/Directory.Build.props
-              # Update target framework (net9.0 → net8.0)
-              sed -i "s/<TargetFramework>net9\.0</<TargetFramework>net$dotnet_version.0</g" src/Directory.Build.props
-            fi
-
-            # Stage all changes
-            git add -A
-
-            # Check if there are changes to commit
-            if git diff --cached --quiet; then
-              echo "ℹ️  No changes to commit after processing"
-              git checkout main
-              git branch -D "$sync_branch"
-              exit 0
-            fi
-
-            # Commit the changes
-            git commit -m "Sync changes from main to ${{ matrix.target_branch }} - Applied recent commits, updated versions & framework, preserved .csproj files"
-
-            echo "📤 Attempting to push sync branch: $sync_branch"
-            
-            # Try to push to origin, if it fails try to push to a fork
-            if git push origin "$sync_branch" 2>/dev/null; then
-              echo "✅ Pushed to origin successfully"
-              PUSH_REPO="${{ github.repository }}"
-            else
-              echo "⚠️ Cannot push to origin, trying fork approach..."
-              
-              # Check if we have a fork configured
-              FORK_OWNER="${{ vars.FORK_OWNER || 'arcenox' }}"
-              FORK_URL="https://${{ secrets.PAT_TOKEN }}@github.com/${FORK_OWNER}/TickerQ.git"
-              
-              # Add fork as remote if not exists
-              git remote add fork "$FORK_URL" 2>/dev/null || git remote set-url fork "$FORK_URL"
-              
-              # Push to fork
-              if git push fork "$sync_branch"; then
-                echo "✅ Pushed to fork: ${FORK_OWNER}/TickerQ"
-                PUSH_REPO="${FORK_OWNER}/TickerQ"
-              else
-                echo "❌ Failed to push to both origin and fork"
-                exit 1
-              fi
-            fi
-
-            # Store branch name and repo for PR creation
-            echo "sync_branch=$sync_branch" >> $GITHUB_ENV
-            echo "push_repo=$PUSH_REPO" >> $GITHUB_ENV
-          else
-            echo "ℹ️  No commits to apply"
-            git checkout main
-            exit 0
-          fi
-
-      - name: Ensure labels exist
-        if: steps.check_merge.outputs.needs_merge == 'true'
-        run: |
-          # Create labels if they don't exist (ignore errors if they already exist)
-          gh label create "automated" --description "Automated PR" --color "0E8A16" 2>/dev/null || true
-          gh label create "sync" --description "Branch synchronization" --color "1D76DB" 2>/dev/null || true
-          gh label create "${{ matrix.target_branch }}" --description "Target: ${{ matrix.target_branch }} branch" --color "FEF2C0" 2>/dev/null || true
-        env:
-          GITHUB_TOKEN: ${{ secrets.PAT_TOKEN }}
-
-      - name: Create Pull Request
-        if: steps.check_merge.outputs.needs_merge == 'true' && env.sync_branch != ''
-        run: |
-=======
           # Get ALL commits that need to be applied (including merge commits)
           # First, get the merge base to ensure we have the correct starting point
           merge_base=$(git merge-base ${{ matrix.target_branch }} main)
@@ -413,7 +316,6 @@
       - name: Create Pull Request
         if: steps.check_merge.outputs.needs_merge == 'true' && env.sync_branch != ''
         run: |
->>>>>>> 1d1af6c4
           # Create PR using GitHub CLI (gh)
           PR_BODY=$(cat << 'EOF'
           ## 🤖 Automated Branch Sync
