--- conflicted
+++ resolved
@@ -14,11 +14,7 @@
         /// JsonSerializerOptions specifically for ticker request serialization/deserialization.
         /// Can be configured during application startup via TickerOptionsBuilder.
         /// </summary>
-<<<<<<< HEAD
-        public static JsonSerializerOptions RequestJsonSerializerOptions { get; set; } = new JsonSerializerOptions();
-=======
         public static JsonSerializerOptions RequestJsonSerializerOptions { get; set; } = new();
->>>>>>> 1d1af6c4
 
         public static byte[] CreateTickerRequest<T>(T data)
         {
