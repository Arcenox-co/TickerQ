--- conflicted
+++ resolved
@@ -21,22 +21,12 @@
         private readonly ITickerQHostScheduler _tickerQHostScheduler;
         private readonly ITickerQNotificationHubSender _notificationHubSender;
         private readonly TickerExecutionContext _executionContext;
-<<<<<<< HEAD
-        private readonly ITimeTickerManager<TTimeTicker>  _timeTickerManager;
-        private readonly ITickerClock _clock;
-=======
->>>>>>> 1d1af6c4
         private readonly DashboardOptionsBuilder _dashboardOptions;
         public TickerDashboardRepository(
             TickerExecutionContext executionContext,
             ITickerPersistenceProvider<TTimeTicker, TCronTicker> persistenceProvider,
             ITickerQHostScheduler tickerQHostScheduler, 
             ITickerQNotificationHubSender notificationHubSender, 
-<<<<<<< HEAD
-            ITimeTickerManager<TTimeTicker> timeTickerManager, 
-            ITickerClock clock,
-=======
->>>>>>> 1d1af6c4
             DashboardOptionsBuilder dashboardOptions)
         {
             _persistenceProvider = persistenceProvider ?? throw new ArgumentNullException(nameof(persistenceProvider));
@@ -616,117 +606,5 @@
                 }
             }
         }
-<<<<<<< HEAD
-
-        // New method that accepts request models
-        public async Task UpdateTimeTickerAsync(Guid id, TTimeTicker request, CancellationToken cancellationToken)
-        {
-            request.Id = id;
-            
-            if(request.ExecutionTime == default)
-                request.ExecutionTime = _clock.UtcNow.AddSeconds(1);
-            
-            await _timeTickerManager.UpdateAsync(request, cancellationToken);
-        }
-
-        
-        public async Task AddTimeTickerAsync(TTimeTicker request, CancellationToken cancellationToken)
-        {
-            if(request.ExecutionTime == default)
-                request.ExecutionTime = _clock.UtcNow.AddSeconds(1);
-            
-            await _timeTickerManager.AddAsync(request, cancellationToken);
-        }
-
-        // New method that accepts request models
-        public async Task AddCronTickerAsync(TCronTicker request, CancellationToken cancellationToken)
-        {
-            if(request.Id == default)
-                request.Id = Guid.NewGuid();
-            
-            if(request.CreatedAt == default)
-                request.CreatedAt = _clock.UtcNow;
-            
-            request.UpdatedAt = request.CreatedAt;
-            
-            // Insert the cron ticker using persistence provider
-            await _persistenceProvider.InsertCronTickers(new[] { request }, cancellationToken);
-            
-            // Parse the cron expression to get next occurrence
-            var nextOccurrence = CrontabSchedule.TryParse(request.Expression)?.GetNextOccurrence(_clock.UtcNow);
-            
-            if (nextOccurrence != null)
-                _tickerQHostScheduler.RestartIfNeeded(nextOccurrence.Value);
-            
-            // Notify about the new cron ticker
-            var requestType = GetRequestType(request.Function);
-            await NotifyOrUpdateUpdate(request, requestType, true);
-        }
-
-        // New method that accepts request models
-        public async Task UpdateCronTickerAsync(Guid id, UpdateCronTickerRequest request, CancellationToken cancellationToken)
-        {
-            var cronTicker = await _persistenceProvider.GetCronTickerById(id, cancellationToken);
-
-            if (cronTicker == null)
-                throw new KeyNotFoundException($"CronTicker with ID {id} not found.");
-
-            cronTicker.UpdatedAt = DateTime.UtcNow;
-            var requestType = GetRequestType(request.Function);
-
-            cronTicker.Function = request.Function;
-            cronTicker.Expression = request.Expression;
-            cronTicker.Description = request.Description ?? string.Empty;
-            cronTicker.Retries = request.Retries ?? 0;
-            cronTicker.RetryIntervals = request.Intervals ?? [30];
-
-            // Process the request using the function
-            if (!string.IsNullOrWhiteSpace(request.Request))
-            {
-                var serializedRequest = JsonSerializer.Deserialize<object>(request.Request, _dashboardOptions.DashboardJsonOptions);
-                cronTicker.Request = TickerHelper.CreateTickerRequest(serializedRequest);
-            }
-            
-            await _persistenceProvider.UpdateCronTickers([cronTicker], cancellationToken);
-
-            var nextOccurrence = CrontabSchedule.TryParse(cronTicker.Expression)?.GetNextOccurrence(DateTime.UtcNow);
-
-            if (nextOccurrence != null)
-                _tickerQHostScheduler.RestartIfNeeded(nextOccurrence.Value);
-
-            await NotifyOrUpdateUpdate(cronTicker, requestType, false);
-        }
-
-        private static string GetRequestType(string function)
-        {
-            return TickerFunctionProvider.TickerFunctionRequestTypes.TryGetValue(function,
-                out var functionTypeContext)
-                ? functionTypeContext.Item1
-                : string.Empty;
-        }
-
-        private async Task NotifyOrUpdateUpdate<T>(T ticker, string requestType, bool isNew) where T : class
-        {
-            if (_notificationHubSender != null)
-            {
-                switch (ticker)
-                {
-                    case TTimeTicker timeTicker when isNew:
-                        await _notificationHubSender.AddTimeTickerNotifyAsync(timeTicker);
-                        break;
-                    case TTimeTicker timeTicker:
-                        await _notificationHubSender.UpdateTimeTickerNotifyAsync(timeTicker);
-                        break;
-                    case TCronTicker cronTicker when isNew:
-                        await _notificationHubSender.AddCronTickerNotifyAsync(cronTicker);
-                        break;  
-                    case TCronTicker cronTicker:
-                        await _notificationHubSender.UpdateCronTickerNotifyAsync(cronTicker);
-                        break;
-                }
-            }
-        }
-=======
->>>>>>> 1d1af6c4
     }
 }